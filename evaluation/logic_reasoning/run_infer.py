import asyncio
import json
import logging
import multiprocessing as mp
import os
import pathlib
import shutil
import time
from concurrent.futures import ProcessPoolExecutor

from datasets import load_dataset
from tqdm import tqdm

from evaluation.swe_bench.swe_env_box import DockerSSHBox
from opendevin.controller.state.state import State
from opendevin.core.config import config, get_llm_config_arg, get_parser
from opendevin.core.logger import get_console_handler
from opendevin.core.logger import opendevin_logger as logger
from opendevin.core.main import main
from opendevin.events.action import MessageAction
from opendevin.events.observation.observation import Observation


def cleanup():
    logger.info('Cleaning up child processes...')
    for process in mp.active_children():
        logger.info(f'Terminating child process: {process.name}')
        process.terminate()
        process.join()


def codeact_user_response(state: State) -> str:
    msg = (
        'Please continue working on the task on whatever approach you think is suitable.\n'
        'If you think you have solved the task, please run the following command: <execute_bash> exit </execute_bash>.\n'
        'IMPORTANT: YOU SHOULD NEVER ASK FOR HUMAN HELP OR USE THE INTERNET TO SOLVE THIS TASK.\n'
    )
    if state.history:
        user_msgs = [
            event
            for event in state.history.get_events()
            if isinstance(event, MessageAction) and event.source == 'user'
        ]
        if len(user_msgs) >= 2:
            # let the agent know that it can give up when it has tried 3 times
            return (
                msg
                + 'If you want to give up, run: <execute_bash> exit </execute_bash>.\n'
            )
    return msg


def monologue_user_response(state: State) -> str:
    raise NotImplementedError('MonologueAgent should never ask for user responses.')


AGENT_CLS_TO_FAKE_USER_RESPONSE_FN = {
    'CodeActAgent': codeact_user_response,
    'MonologueAgent': monologue_user_response,
}

AGENT_CLS_TO_INST_SUFFIX = {
    'CodeActAgent': 'When you think you have solved the question, please first send your answer to user through message and then exit.\n'
}


def get_choice(answer_str):
    choices = [
        'A',
        'B',
        'C',
        'D',
        'E',
        'F',
        'G',
        'H',
        'A)',
        'B)',
        'C)',
        'D)',
        'E)',
        'F)',
        'G)',
        'H)',
        'A.',
        'B.',
        'C.',
        'D.',
        'E.',
        'F.',
        'G.',
        'H.',
    ]
    for c in choices:
        if answer_str.startswith(c):
            return c.replace(')', '')

    if answer_str.startswith(':'):
        return answer_str.replace(':', '').replace('.', '').strip()
    return None


def get_test_result(
    model_answer: str,
    ground_truth: str,
) -> bool:
    gold_answer = ground_truth.replace('(', '').replace(')', '').strip()
    answer_str = model_answer if model_answer is not None else ''
    prediction = get_choice(answer_str)

    indicators = [
        'the correct option is',
        'the correct answer is',
        'The correct answer is',
        'The correct option is',
        'Thus, the answer is',
    ]
    if prediction is None:
        for indicator in indicators:
            if answer_str.find(indicator) >= 0:
                answer_str = answer_str.split(indicator)[1].strip()
                prediction = get_choice(answer_str)
                break

    isTrue = prediction == gold_answer
    test_result = {'result': isTrue}
    return test_result


def process_instance(
    instance,
    agent_class,
    # metadata,
    dataset_name,
    skip_workspace_mount,
    eval_output_dir,
    reset_logger: bool = True,
):
    old_workspace_mount_path = config.workspace_mount_path
    old_workspace_base = config.workspace_base

    try:
        workspace_mount_path = os.path.join(
            config.workspace_mount_path, '_eval_workspace'
        )
        # create process-specific workspace dir
        # if `not skip_workspace_mount` - we will create a workspace directory for EACH process
        # so that different agent don't interfere with each other.
        if not skip_workspace_mount:
            workspace_mount_path = os.path.join(workspace_mount_path, str(os.getpid()))
            pathlib.Path(workspace_mount_path).mkdir(parents=True, exist_ok=True)

        # reset workspace to config
        config.workspace_base = workspace_mount_path
        config.workspace_mount_path = workspace_mount_path

        # Setup the logger properly, so you can run multi-processing to parallize the evaluation
        if reset_logger:
            # Set up logger
            log_file = os.path.join(
                eval_output_dir, 'logs', f'instance_{instance["id"]}.log'
            )
            # Remove all existing handlers from logger
            for handler in logger.handlers[:]:
                logger.removeHandler(handler)
            # add back the console handler to print ONE line
            logger.addHandler(get_console_handler())
            logger.info(
                f'Starting evaluation for instance {instance["id"]}.\nLOG:   tail -f {log_file}'
            )
            # Remove all existing handlers from logger
            for handler in logger.handlers[:]:
                logger.removeHandler(handler)
            file_handler = logging.FileHandler(log_file)
            file_handler.setFormatter(
                logging.Formatter('%(asctime)s - %(levelname)s - %(message)s')
            )
            logger.addHandler(file_handler)

        if not skip_workspace_mount:
            logger.info(f'Process-specific workspace mounted at {workspace_mount_path}')

        # sandbox = DockerSSHBox()
        logic_inference_path = os.path.join(workspace_mount_path, 'logic_inference.py')
        if not os.path.exists(logic_inference_path):
            shutil.copyfile(
                './evaluation/logic_reasoning/logic_inference.py', logic_inference_path
            )
        logger.info(f'logic_inference.py copied to {workspace_mount_path}')

        cache_dir = os.path.join(workspace_mount_path, '.cache_program')
        if not os.path.exists(cache_dir):
            os.makedirs(cache_dir)

        # Prepare instruction

        with open('./evaluation/logic_reasoning/instruction.txt', 'r') as f:
            instruction = f.read()

        instance_logic_programs = instance['raw_logic_programs'][0].strip()
        instruction = instruction.replace('[[dataset_name]]', dataset_name)
        instruction = instruction.replace('[[logic_programs]]', instance_logic_programs)
        instruction = instruction.replace(
            '[[logic_inference_path.py]]', logic_inference_path
        )

        # NOTE: You can actually set slightly different instruction for different agents
        instruction += AGENT_CLS_TO_INST_SUFFIX.get(agent_class, '')

        sandbox = DockerSSHBox()
        exit_code, command_output = sandbox.execute('pip install scitools-pyke')

        # Here's how you can run the agent (similar to the `main` function) and get the final task state
        state: State = asyncio.run(
            main(
                instruction,
                fake_user_response_fn=AGENT_CLS_TO_FAKE_USER_RESPONSE_FN.get(
                    agent_class
                ),
                sandbox=sandbox,
            )
        )
<<<<<<< HEAD
    )
    # ======= Attempt to evaluate the agent's edits =======
    # If you are working on simpler benchmark that only evaluates the final model output (e.g., in a MessageAction)
    # You can simply get the LAST `MessageAction` from the returned `state.history` and parse it for evaluation.

    if state is None:
        raise ValueError('State should not be None.')

    final_message = ''
    messages = []

    for event in state.history.get_events(reverse=True):
        if isinstance(event, Observation):
            messages.append(event.content)
            if str(event.content) in ["'A'", "'B'", "'C'"]:
                final_message = event.content
                break

    final_message = final_message.strip("'")
    logger.info(
        f'Predicted answer: {final_message}, Ground truth: {instance["answer"]}'
    )

    test_result = get_test_result(
        model_answer=final_message, ground_truth=instance['answer']
    )
    metrics = state.metrics.get() if state.metrics else None

    # history is now available as a list[Event], rather than list of pairs of (Action, Observation)
    # for compatibility with the existing output format, we can remake the pairs here
    # remove when it becomes unnecessary
    history_tuples = state.history.compatibility_for_eval_history_tuples()

    # Save the output
    output = {
        'id': instance['id'],
        'instance': instance,
        'instruction': instruction,
        # 'metadata': metadata,
        'history': history_tuples,
        'metrics': metrics,
        'final_message': final_message,
        'messages': messages,
        'error': state.error if state and state.error else None,
        'test_result': test_result,
    }
    config.workspace_mount_path = old_workspace_mount_path
    config.workspace_base = old_workspace_base
=======
        # ======= Attempt to evaluate the agent's edits =======
        # If you are working on simpler benchmark that only evaluates the final model output (e.g., in a MessageAction)
        # You can simply get the LAST `MessageAction` from the returned `state.history` and parse it for evaluation.

        if state is None:
            raise ValueError('State should not be None.')

        final_message = ''
        messages = []
        for action, obs in reversed(state.history):
            # if isinstance(act, MessageAction):
            messages.append(obs.content)
            # print("obs.content:", obs.content)
            if str(obs.content) in ["'A'", "'B'", "'C'"]:
                final_message = obs.content
                break

        final_message = final_message.strip("'")
        logger.info(
            f'Predicted answer: {final_message}, Ground truth: {instance["answer"]}'
        )

        test_result = get_test_result(
            model_answer=final_message, ground_truth=instance['answer']
        )
        metrics = state.metrics.get() if state.metrics else None

        # Save the output
        output = {
            'id': instance['id'],
            'instance': instance,
            'instruction': instruction,
            # 'metadata': metadata,
            'history': [
                (event_to_dict(action), event_to_dict(obs))
                for action, obs in state.history
            ],
            'metrics': metrics,
            'final_message': final_message,
            'messages': messages,
            'error': state.error if state and state.error else None,
            'test_result': test_result,
        }
    except Exception:
        logger.error('Process instance failed')
        raise
    finally:
        config.workspace_mount_path = old_workspace_mount_path
        config.workspace_base = old_workspace_base
>>>>>>> 4b76f98b

    # Close the sandbox
    sandbox.close()

    return output


if __name__ == '__main__':
    parser = get_parser()
    parser.add_argument(
        '--dataset',
        type=str,
        help='the logic reasoning dataset to evaluate on {ProntoQA, ProofWriter}',
        default='ProntoQA',
    )
    parser.add_argument(
        '--data_split',
        type=str,
        help='data split to evaluate on {validation}',  # right now we only support validation split
        default='validation',
    )

    args, _ = parser.parse_known_args()
    if args.directory:
        config.workspace_base = os.path.abspath(args.directory)
        print(f'Setting workspace base to {config.workspace_base}')
    # NOTE: It is preferable to load datasets from huggingface datasets and perform post-processing
    # so we don't need to manage file uploading to OpenDevin's repo

    dataset_name = args.dataset
    data_split = args.data_split
    dataset = load_dataset(f'renma/{dataset_name}')
    logic_reasoning_tests = dataset[data_split]
    logger.info(f'Evaluating logic reasoning dataset {dataset_name} {data_split} split')

    # Check https://github.com/OpenDevin/OpenDevin/blob/main/evaluation/swe_bench/README.md#configure-opendevin-and-your-llm
    # for details of how to set `llm_config`
    if args.llm_config:
        specified_llm_config = get_llm_config_arg(args.llm_config)
        if specified_llm_config:
            config.llm = specified_llm_config
    logger.info(f'Config for evaluation: {config}')

    # TEST METADATA
    agent_class = args.agent_cls
    assert (
        agent_class in AGENT_CLS_TO_FAKE_USER_RESPONSE_FN
    ), f'Unsupported agent class: {agent_class}'
    model_name = config.llm.model.split('/')[-1]
    max_iterations = args.max_iterations
    eval_note = ''
    if args.eval_note is not None:
        eval_note += '_N_' + args.eval_note

    eval_output_dir = os.path.join(
        args.eval_output_dir,
        'logic_reasoning',
        agent_class,
        dataset_name,
        model_name + '_maxiter_' + str(max_iterations) + eval_note,
    )

    pathlib.Path(eval_output_dir).mkdir(parents=True, exist_ok=True)
    pathlib.Path(os.path.join(eval_output_dir, 'logs')).mkdir(
        parents=True, exist_ok=True
    )
    logger.info(f'Using evaluation output directory: {eval_output_dir}')

    # LIMIT EVALUATION
    eval_n_limit = args.eval_n_limit
    if eval_n_limit:
        logic_reasoning_tests = logic_reasoning_tests.select(list(range(eval_n_limit)))
        logger.info(f'Limiting evaluation to first {eval_n_limit} instances.')

    start_time = time.strftime('%Y-%m-%d %H:%M:%S')

    # OUTPUT FILE
    output_file = os.path.join(eval_output_dir, 'output.jsonl')
    logger.info(f'Writing evaluation output to {output_file}')
    finished_task_ids = set()
    if os.path.exists(output_file):
        with open(output_file, 'r') as f:
            for line in f:
                data = json.loads(line)
                finished_task_ids.add(data['id'])
        logger.warning(
            f'Output file {output_file} already exists. Loaded {len(finished_task_ids)} finished instances.'
        )
    output_fp = open(output_file, 'a')

    logger.info(
        f'Evaluation started with Agent {agent_class}, model {model_name}, max iterations {max_iterations}.'
    )

    # =============================================
    # filter out finished instances
    new_logic_reasoning_tests = []
    for instance in logic_reasoning_tests:
        if instance['id'] in finished_task_ids:
            logger.info(
                f'Skipping instance {instance["id"]} as it is already finished.'
            )
            continue
        new_logic_reasoning_tests.append(instance)

    logic_reasoning_tests = new_logic_reasoning_tests
    logger.info(
        f'Finished instances: {len(finished_task_ids)}, Remaining instances: {len(logic_reasoning_tests)}'
    )
    # =============================================

    pbar = tqdm(total=len(logic_reasoning_tests))

    # This function tracks the progress AND write the output to a JSONL file
    def update_progress(future):
        pbar.update(1)
        output = future.result()
        pbar.set_description(f'Instance {output["id"]}')
        pbar.set_postfix_str(f'Test Result: {output["test_result"]["result"]}')
        logger.info(
            f'Finished evaluation for instance {output["id"]}: {output["test_result"]["result"]}'
        )
        output_fp.write(json.dumps(output) + '\n')
        # json.dump(output, output_fp, indent=4)
        output_fp.flush()

    # This sets the multi-processing
    num_workers = args.eval_num_workers
    # num_workers = 1
    logger.info(f'Using {num_workers} workers for evaluation.')

    # This is SWE-Bench specific - CodeActAgent don't requires mounted workspace to work
    skip_workspace_mount = False
    logger.info(f'Skipping workspace mount: {skip_workspace_mount}')

    try:
        with ProcessPoolExecutor(num_workers) as executor:
            futures = []
            # This is how we perform multi-processing
            for instance in logic_reasoning_tests:
                future = executor.submit(
                    process_instance,
                    instance,
                    agent_class,
                    dataset_name,
                    skip_workspace_mount,
                    eval_output_dir,
                    reset_logger=bool(num_workers > 1),
                )
                future.add_done_callback(update_progress)
                futures.append(future)

            # Wait for all futures to complete
            for future in futures:
                future.result()
    except KeyboardInterrupt:
        print('KeyboardInterrupt received. Cleaning up...')
        cleanup()

    output_fp.close()

    with open(output_file, 'r') as f:
        test_result = [(json.loads(line))['test_result']['result'] for line in f]

    metadata = {
        'Dataset': dataset_name,
        'Data split': data_split,
        'Number of Samples': len(test_result),
        'Agent class': agent_class,
        'Model name': model_name,
        'Start_time': start_time,
        'End_time': time.strftime('%Y-%m-%d %H:%M:%S'),
        'Final Accuracy': f'{sum(test_result)/len(test_result):.2f}',
    }

    with open(os.path.join(eval_output_dir, 'metadata.json'), 'w') as f:
        json.dump(metadata, f, indent=4)

    logger.info(f'Metadata: {json.dumps(metadata, indent=4)}')
    logger.info(
        f'Evaluation finished. Metadata saved to {eval_output_dir}/metadata.json'
    )<|MERGE_RESOLUTION|>--- conflicted
+++ resolved
@@ -220,56 +220,6 @@
                 sandbox=sandbox,
             )
         )
-<<<<<<< HEAD
-    )
-    # ======= Attempt to evaluate the agent's edits =======
-    # If you are working on simpler benchmark that only evaluates the final model output (e.g., in a MessageAction)
-    # You can simply get the LAST `MessageAction` from the returned `state.history` and parse it for evaluation.
-
-    if state is None:
-        raise ValueError('State should not be None.')
-
-    final_message = ''
-    messages = []
-
-    for event in state.history.get_events(reverse=True):
-        if isinstance(event, Observation):
-            messages.append(event.content)
-            if str(event.content) in ["'A'", "'B'", "'C'"]:
-                final_message = event.content
-                break
-
-    final_message = final_message.strip("'")
-    logger.info(
-        f'Predicted answer: {final_message}, Ground truth: {instance["answer"]}'
-    )
-
-    test_result = get_test_result(
-        model_answer=final_message, ground_truth=instance['answer']
-    )
-    metrics = state.metrics.get() if state.metrics else None
-
-    # history is now available as a list[Event], rather than list of pairs of (Action, Observation)
-    # for compatibility with the existing output format, we can remake the pairs here
-    # remove when it becomes unnecessary
-    history_tuples = state.history.compatibility_for_eval_history_tuples()
-
-    # Save the output
-    output = {
-        'id': instance['id'],
-        'instance': instance,
-        'instruction': instruction,
-        # 'metadata': metadata,
-        'history': history_tuples,
-        'metrics': metrics,
-        'final_message': final_message,
-        'messages': messages,
-        'error': state.error if state and state.error else None,
-        'test_result': test_result,
-    }
-    config.workspace_mount_path = old_workspace_mount_path
-    config.workspace_base = old_workspace_base
-=======
         # ======= Attempt to evaluate the agent's edits =======
         # If you are working on simpler benchmark that only evaluates the final model output (e.g., in a MessageAction)
         # You can simply get the LAST `MessageAction` from the returned `state.history` and parse it for evaluation.
@@ -279,13 +229,13 @@
 
         final_message = ''
         messages = []
-        for action, obs in reversed(state.history):
-            # if isinstance(act, MessageAction):
-            messages.append(obs.content)
-            # print("obs.content:", obs.content)
-            if str(obs.content) in ["'A'", "'B'", "'C'"]:
-                final_message = obs.content
-                break
+
+        for event in state.history.get_events(reverse=True):
+            if isinstance(event, Observation):
+                messages.append(event.content)
+                if str(event.content) in ["'A'", "'B'", "'C'"]:
+                    final_message = event.content
+                    break
 
         final_message = final_message.strip("'")
         logger.info(
@@ -296,6 +246,11 @@
             model_answer=final_message, ground_truth=instance['answer']
         )
         metrics = state.metrics.get() if state.metrics else None
+
+        # history is now available as a list[Event], rather than list of pairs of (Action, Observation)
+        # for compatibility with the existing output format, we can remake the pairs here
+        # remove when it becomes unnecessary
+        history_tuples = state.history.compatibility_for_eval_history_tuples()
 
         # Save the output
         output = {
@@ -303,10 +258,7 @@
             'instance': instance,
             'instruction': instruction,
             # 'metadata': metadata,
-            'history': [
-                (event_to_dict(action), event_to_dict(obs))
-                for action, obs in state.history
-            ],
+            'history': history_tuples,
             'metrics': metrics,
             'final_message': final_message,
             'messages': messages,
@@ -319,7 +271,6 @@
     finally:
         config.workspace_mount_path = old_workspace_mount_path
         config.workspace_base = old_workspace_base
->>>>>>> 4b76f98b
 
     # Close the sandbox
     sandbox.close()

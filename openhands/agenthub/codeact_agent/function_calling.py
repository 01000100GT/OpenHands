"""This file contains the function calling implementation for different actions.

This is similar to the functionality of `CodeActResponseParser`.
"""

import json

from litellm import (
    ChatCompletionToolParam,
    ModelResponse,
)

from openhands.agenthub.codeact_agent.tools import (
    BrowserTool,
    CmdRunTool,
    FinishTool,
    IPythonTool,
    LLMBasedFileEditTool,
    StrReplaceEditorTool,
    ThinkTool,
    WebReadTool,
)
from openhands.core.exceptions import (
    FunctionCallNotExistsError,
    FunctionCallValidationError,
)
from openhands.events.action import (
    Action,
    AgentDelegateAction,
    AgentFinishAction,
    AgentThinkAction,
    BrowseInteractiveAction,
    BrowseURLAction,
    CmdRunAction,
    FileEditAction,
    FileReadAction,
    IPythonRunCellAction,
    MessageAction,
)
from openhands.events.event import FileEditSource, FileReadSource
from openhands.events.tool import ToolCallMetadata


def combine_thought(action: Action, thought: str) -> Action:
    if not hasattr(action, 'thought'):
        return action
    if thought and action.thought:
        action.thought = f'{thought}\n{action.thought}'
    elif thought:
        action.thought = thought
    return action


def response_to_actions(response: ModelResponse) -> list[Action]:
    actions: list[Action] = []
    assert len(response.choices) == 1, 'Only one choice is supported for now'
    choice = response.choices[0]
    assistant_msg = choice.message
    if hasattr(assistant_msg, 'tool_calls') and assistant_msg.tool_calls:
        # Check if there's assistant_msg.content. If so, add it to the thought
        thought = ''
        if isinstance(assistant_msg.content, str):
            thought = assistant_msg.content
        elif isinstance(assistant_msg.content, list):
            for msg in assistant_msg.content:
                if msg['type'] == 'text':
                    thought += msg['text']

        # Process each tool call to OpenHands action
        for i, tool_call in enumerate(assistant_msg.tool_calls):
            action: Action
            try:
                arguments = json.loads(tool_call.function.arguments)
            except json.decoder.JSONDecodeError as e:
                raise RuntimeError(
                    f'Failed to parse tool call arguments: {tool_call.function.arguments}'
                ) from e

            # ================================================
            # CmdRunTool (Bash)
            # ================================================

            if tool_call.function.name == CmdRunTool['function']['name']:
                if 'command' not in arguments:
                    raise FunctionCallValidationError(
                        f'Missing required argument "command" in tool call {tool_call.function.name}'
                    )
                # convert is_input to boolean
                is_input = arguments.get('is_input', 'false') == 'true'
                action = CmdRunAction(command=arguments['command'], is_input=is_input)

            # ================================================
            # IPythonTool (Jupyter)
            # ================================================
            elif tool_call.function.name == IPythonTool['function']['name']:
                if 'code' not in arguments:
                    raise FunctionCallValidationError(
                        f'Missing required argument "code" in tool call {tool_call.function.name}'
                    )
                action = IPythonRunCellAction(code=arguments['code'])
            elif tool_call.function.name == 'delegate_to_browsing_agent':
                action = AgentDelegateAction(
                    agent='BrowsingAgent',
                    inputs=arguments,
                )

            # ================================================
            # AgentFinishAction
            # ================================================
            elif tool_call.function.name == FinishTool['function']['name']:
<<<<<<< HEAD
                action = AgentFinishAction(
                    message_text=arguments.get('message', ''),
                    task_completed=arguments.get('task_completed', None),
                )
=======
                action = AgentFinishAction()

            # ================================================
            # LLMBasedFileEditTool (LLM-based file editor, deprecated)
            # ================================================
>>>>>>> 42332294
            elif tool_call.function.name == LLMBasedFileEditTool['function']['name']:
                if 'path' not in arguments:
                    raise FunctionCallValidationError(
                        f'Missing required argument "path" in tool call {tool_call.function.name}'
                    )
                if 'content' not in arguments:
                    raise FunctionCallValidationError(
                        f'Missing required argument "content" in tool call {tool_call.function.name}'
                    )
                action = FileEditAction(
                    path=arguments['path'],
                    content=arguments['content'],
                    start=arguments.get('start', 1),
                    end=arguments.get('end', -1),
                )
            elif tool_call.function.name == StrReplaceEditorTool['function']['name']:
                if 'command' not in arguments:
                    raise FunctionCallValidationError(
                        f'Missing required argument "command" in tool call {tool_call.function.name}'
                    )
                if 'path' not in arguments:
                    raise FunctionCallValidationError(
                        f'Missing required argument "path" in tool call {tool_call.function.name}'
                    )
                path = arguments['path']
                command = arguments['command']
                other_kwargs = {
                    k: v for k, v in arguments.items() if k not in ['command', 'path']
                }

                if command == 'view':
                    action = FileReadAction(
                        path=path,
                        impl_source=FileReadSource.OH_ACI,
                        view_range=other_kwargs.get('view_range', None),
                    )
                else:
                    if 'view_range' in other_kwargs:
                        # Remove view_range from other_kwargs since it is not needed for FileEditAction
                        other_kwargs.pop('view_range')
                    action = FileEditAction(
                        path=path,
                        command=command,
                        impl_source=FileEditSource.OH_ACI,
                        **other_kwargs,
                    )
            # ================================================
            # AgentThinkAction
            # ================================================
            elif tool_call.function.name == ThinkTool['function']['name']:
                action = AgentThinkAction(thought=arguments.get('thought', ''))

            # ================================================
            # BrowserTool
            # ================================================
            elif tool_call.function.name == BrowserTool['function']['name']:
                if 'code' not in arguments:
                    raise FunctionCallValidationError(
                        f'Missing required argument "code" in tool call {tool_call.function.name}'
                    )
                action = BrowseInteractiveAction(browser_actions=arguments['code'])

            # ================================================
            # WebReadTool (simplified browsing)
            # ================================================
            elif tool_call.function.name == WebReadTool['function']['name']:
                if 'url' not in arguments:
                    raise FunctionCallValidationError(
                        f'Missing required argument "url" in tool call {tool_call.function.name}'
                    )
                action = BrowseURLAction(url=arguments['url'])
            else:
                raise FunctionCallNotExistsError(
                    f'Tool {tool_call.function.name} is not registered. (arguments: {arguments}). Please check the tool name and retry with an existing tool.'
                )

            # We only add thought to the first action
            if i == 0:
                action = combine_thought(action, thought)
            # Add metadata for tool calling
            action.tool_call_metadata = ToolCallMetadata(
                tool_call_id=tool_call.id,
                function_name=tool_call.function.name,
                model_response=response,
                total_calls_in_response=len(assistant_msg.tool_calls),
            )
            actions.append(action)
    else:
        actions.append(
            MessageAction(
                content=str(assistant_msg.content) if assistant_msg.content else '',
                wait_for_response=True,
            )
        )

    assert len(actions) >= 1
    return actions


def get_tools(
    codeact_enable_browsing: bool = False,
    codeact_enable_llm_editor: bool = False,
    codeact_enable_jupyter: bool = False,
) -> list[ChatCompletionToolParam]:
    tools = [CmdRunTool, ThinkTool, FinishTool]
    if codeact_enable_browsing:
        tools.append(WebReadTool)
        tools.append(BrowserTool)
    if codeact_enable_jupyter:
        tools.append(IPythonTool)
    if codeact_enable_llm_editor:
        tools.append(LLMBasedFileEditTool)
    else:
        tools.append(StrReplaceEditorTool)
    return tools<|MERGE_RESOLUTION|>--- conflicted
+++ resolved
@@ -108,18 +108,14 @@
             # AgentFinishAction
             # ================================================
             elif tool_call.function.name == FinishTool['function']['name']:
-<<<<<<< HEAD
                 action = AgentFinishAction(
                     message_text=arguments.get('message', ''),
                     task_completed=arguments.get('task_completed', None),
                 )
-=======
-                action = AgentFinishAction()
 
             # ================================================
             # LLMBasedFileEditTool (LLM-based file editor, deprecated)
             # ================================================
->>>>>>> 42332294
             elif tool_call.function.name == LLMBasedFileEditTool['function']['name']:
                 if 'path' not in arguments:
                     raise FunctionCallValidationError(

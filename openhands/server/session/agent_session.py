import asyncio
import json
import time
from typing import Callable, Optional

from openhands.controller import AgentController
from openhands.controller.agent import Agent
from openhands.controller.state.state import State
from openhands.core.config import AgentConfig, AppConfig, LLMConfig
from openhands.core.exceptions import AgentRuntimeUnavailableError
from openhands.core.logger import openhands_logger as logger
from openhands.core.schema.agent import AgentState
<<<<<<< HEAD
from openhands.events.action import ChangeAgentStateAction
from openhands.events.action.message import MessageAction
from openhands.events.event import Event, EventSource
from openhands.events.serialization.event import event_from_dict
=======
from openhands.events.action import ChangeAgentStateAction, MessageAction
from openhands.events.event import EventSource
>>>>>>> feccd5ed
from openhands.events.stream import EventStream
from openhands.microagent import BaseMicroAgent
from openhands.runtime import get_runtime_cls
from openhands.runtime.base import Runtime
from openhands.security import SecurityAnalyzer, options
from openhands.storage.files import FileStore
from openhands.utils.async_utils import call_sync_from_async
from openhands.utils.shutdown_listener import should_continue

WAIT_TIME_BEFORE_CLOSE = 90
WAIT_TIME_BEFORE_CLOSE_INTERVAL = 5


class AgentSession:
    """Represents a session with an Agent

    Attributes:
        controller: The AgentController instance for controlling the agent.
    """

    sid: str
    event_stream: EventStream
    file_store: FileStore
    controller: AgentController | None = None
    runtime: Runtime | None = None
    security_analyzer: SecurityAnalyzer | None = None
    _starting: bool = False
    _started_at: float = 0
    _closed: bool = False
    loop: asyncio.AbstractEventLoop | None = None

    def __init__(
        self,
        sid: str,
        file_store: FileStore,
        status_callback: Optional[Callable] = None,
    ):
        """Initializes a new instance of the Session class

        Parameters:
        - sid: The session ID
        - file_store: Instance of the FileStore
        """

        self.sid = sid
        self.event_stream = EventStream(sid, file_store)
        self.file_store = file_store
        self._status_callback = status_callback

    async def start(
        self,
        runtime_name: str,
        config: AppConfig,
        agent: Agent,
        max_iterations: int,
        max_budget_per_task: float | None = None,
        agent_to_llm_config: dict[str, LLMConfig] | None = None,
        agent_configs: dict[str, AgentConfig] | None = None,
        github_token: str | None = None,
        selected_repository: str | None = None,
<<<<<<< HEAD
        initial_user_msg: str | None = None,
        replay_json: str | None = None,
=======
        initial_message: MessageAction | None = None,
>>>>>>> feccd5ed
    ):
        """Starts the Agent session
        Parameters:
        - runtime_name: The name of the runtime associated with the session
        - config:
        - agent:
        - max_iterations:
        - max_budget_per_task:
        - agent_to_llm_config:
        - agent_configs:
        """
        if self.controller or self.runtime:
            raise RuntimeError(
                'Session already started. You need to close this session and start a new one.'
            )

        if self._closed:
            logger.warning('Session closed before starting')
            return
        self._starting = True
        self._started_at = time.time()
        self._create_security_analyzer(config.security.security_analyzer)
        await self._create_runtime(
            runtime_name=runtime_name,
            config=config,
            agent=agent,
            github_token=github_token,
            selected_repository=selected_repository,
        )

        replay_events = None
        if replay_json:
            assert initial_user_msg is None
            data = json.loads(replay_json)
            if not isinstance(data, list):
                raise ValueError(
                    f'Expected a list in {replay_json}, got {type(data).__name__}'
                )
            replay_events = []
            for item in data:
                event = event_from_dict(item)
                # cannot add an event with _id to event stream
                event._id = None  # type: ignore[attr-defined]
                replay_events.append(event)
            self.controller = self._create_controller(
                agent,
                config.security.confirmation_mode,
                max_iterations,
                max_budget_per_task=max_budget_per_task,
                agent_to_llm_config=agent_to_llm_config,
                agent_configs=agent_configs,
                replay_events=replay_events[1:],
            )
            assert isinstance(replay_events[0], MessageAction)
            self.event_stream.add_event(replay_events[0], EventSource.USER)
            self._starting = True
            return

        self.controller = self._create_controller(
            agent,
            config.security.confirmation_mode,
            max_iterations,
            max_budget_per_task=max_budget_per_task,
            agent_to_llm_config=agent_to_llm_config,
            agent_configs=agent_configs,
        )
        if github_token:
            self.event_stream.set_secrets(
                {
                    'github_token': github_token,
                }
            )
        if initial_message:
            self.event_stream.add_event(initial_message, EventSource.USER)
            self.event_stream.add_event(
                ChangeAgentStateAction(AgentState.RUNNING), EventSource.ENVIRONMENT
            )
<<<<<<< HEAD
=======
        else:
            self.event_stream.add_event(
                ChangeAgentStateAction(AgentState.AWAITING_USER_INPUT),
                EventSource.ENVIRONMENT,
            )
>>>>>>> feccd5ed

        self._starting = False

    async def close(self):
        """Closes the Agent session"""
        if self._closed:
            return
        self._closed = True
        while self._starting and should_continue():
            logger.debug(
                f'Waiting for initialization to finish before closing session {self.sid}'
            )
            await asyncio.sleep(WAIT_TIME_BEFORE_CLOSE_INTERVAL)
            if time.time() <= self._started_at + WAIT_TIME_BEFORE_CLOSE:
                logger.error(
                    f'Waited too long for initialization to finish before closing session {self.sid}'
                )
                break
        if self.event_stream is not None:
            self.event_stream.close()
        if self.controller is not None:
            end_state = self.controller.get_state()
            end_state.save_to_session(self.sid, self.file_store)
            await self.controller.close()
        if self.runtime is not None:
            self.runtime.close()
        if self.security_analyzer is not None:
            await self.security_analyzer.close()

    async def stop_agent_loop_for_error(self):
        if self.controller is not None:
            await self.controller.set_agent_state_to(AgentState.ERROR)

    def _create_security_analyzer(self, security_analyzer: str | None):
        """Creates a SecurityAnalyzer instance that will be used to analyze the agent actions

        Parameters:
        - security_analyzer: The name of the security analyzer to use
        """

        if security_analyzer:
            logger.debug(f'Using security analyzer: {security_analyzer}')
            self.security_analyzer = options.SecurityAnalyzers.get(
                security_analyzer, SecurityAnalyzer
            )(self.event_stream)

    async def _create_runtime(
        self,
        runtime_name: str,
        config: AppConfig,
        agent: Agent,
        github_token: str | None = None,
        selected_repository: str | None = None,
    ):
        """Creates a runtime instance

        Parameters:
        - runtime_name: The name of the runtime associated with the session
        - config:
        - agent:
        """

        if self.runtime is not None:
            raise RuntimeError('Runtime already created')

        logger.debug(f'Initializing runtime `{runtime_name}` now...')
        runtime_cls = get_runtime_cls(runtime_name)
        env_vars = (
            {
                'GITHUB_TOKEN': github_token,
            }
            if github_token
            else None
        )
        self.runtime = runtime_cls(
            config=config,
            event_stream=self.event_stream,
            sid=self.sid,
            plugins=agent.sandbox_plugins,
            status_callback=self._status_callback,
            headless_mode=False,
            env_vars=env_vars,
        )

        # FIXME: this sleep is a terrible hack.
        # This is to give the websocket a second to connect, so that
        # the status messages make it through to the frontend.
        # We should find a better way to plumb status messages through.
        await asyncio.sleep(1)
        try:
            await self.runtime.connect()
        except AgentRuntimeUnavailableError as e:
            logger.error(f'Runtime initialization failed: {e}')
            if self._status_callback:
                self._status_callback(
                    'error', 'STATUS$ERROR_RUNTIME_DISCONNECTED', str(e)
                )
            return

        repo_directory = None
        if selected_repository:
            repo_directory = await call_sync_from_async(
                self.runtime.clone_repo, github_token, selected_repository
            )

        if agent.prompt_manager:
            agent.prompt_manager.set_runtime_info(self.runtime)
            microagents: list[BaseMicroAgent] = await call_sync_from_async(
                self.runtime.get_microagents_from_selected_repo, selected_repository
            )
            agent.prompt_manager.load_microagents(microagents)
            if selected_repository and repo_directory:
                agent.prompt_manager.set_repository_info(
                    selected_repository, repo_directory
                )

        logger.debug(
            f'Runtime initialized with plugins: {[plugin.name for plugin in self.runtime.plugins]}'
        )

    def _create_controller(
        self,
        agent: Agent,
        confirmation_mode: bool,
        max_iterations: int,
        max_budget_per_task: float | None = None,
        agent_to_llm_config: dict[str, LLMConfig] | None = None,
        agent_configs: dict[str, AgentConfig] | None = None,
        replay_events: list[Event] | None = None,
    ) -> AgentController:
        """Creates an AgentController instance

        Parameters:
        - agent:
        - confirmation_mode: Whether to use confirmation mode
        - max_iterations:
        - max_budget_per_task:
        - agent_to_llm_config:
        - agent_configs:
        """

        if self.controller is not None:
            raise RuntimeError('Controller already created')
        if self.runtime is None:
            raise RuntimeError(
                'Runtime must be initialized before the agent controller'
            )

        msg = (
            '\n--------------------------------- OpenHands Configuration ---------------------------------\n'
            f'LLM: {agent.llm.config.model}\n'
            f'Base URL: {agent.llm.config.base_url}\n'
        )

        msg += (
            f'Agent: {agent.name}\n'
            f'Runtime: {self.runtime.__class__.__name__}\n'
            f'Plugins: {agent.sandbox_plugins}\n'
            '-------------------------------------------------------------------------------------------'
        )
        logger.debug(msg)

        controller = AgentController(
            sid=self.sid,
            event_stream=self.event_stream,
            agent=agent,
            max_iterations=int(max_iterations),
            max_budget_per_task=max_budget_per_task,
            agent_to_llm_config=agent_to_llm_config,
            agent_configs=agent_configs,
            confirmation_mode=confirmation_mode,
            headless_mode=False,
            status_callback=self._status_callback,
            initial_state=self._maybe_restore_state(),
            replay_events=replay_events,
        )

        return controller

    def _maybe_restore_state(self) -> State | None:
        """Helper method to handle state restore logic."""
        restored_state = None

        # Attempt to restore the state from session.
        # Use a heuristic to figure out if we should have a state:
        # if we have events in the stream.
        try:
            restored_state = State.restore_from_session(self.sid, self.file_store)
            logger.debug(f'Restored state from session, sid: {self.sid}')
        except Exception as e:
            if self.event_stream.get_latest_event_id() > 0:
                # if we have events, we should have a state
                logger.warning(f'State could not be restored: {e}')
            else:
                logger.debug('No events found, no state to restore')
        return restored_state

    def get_state(self) -> AgentState | None:
        controller = self.controller
        if controller:
            return controller.state.agent_state
        if time.time() > self._started_at + WAIT_TIME_BEFORE_CLOSE:
            # If 5 minutes have elapsed and we still don't have a controller, something has gone wrong
            return AgentState.ERROR
        return None<|MERGE_RESOLUTION|>--- conflicted
+++ resolved
@@ -10,15 +10,9 @@
 from openhands.core.exceptions import AgentRuntimeUnavailableError
 from openhands.core.logger import openhands_logger as logger
 from openhands.core.schema.agent import AgentState
-<<<<<<< HEAD
-from openhands.events.action import ChangeAgentStateAction
-from openhands.events.action.message import MessageAction
+from openhands.events.action import ChangeAgentStateAction, MessageAction
 from openhands.events.event import Event, EventSource
 from openhands.events.serialization.event import event_from_dict
-=======
-from openhands.events.action import ChangeAgentStateAction, MessageAction
-from openhands.events.event import EventSource
->>>>>>> feccd5ed
 from openhands.events.stream import EventStream
 from openhands.microagent import BaseMicroAgent
 from openhands.runtime import get_runtime_cls
@@ -79,12 +73,8 @@
         agent_configs: dict[str, AgentConfig] | None = None,
         github_token: str | None = None,
         selected_repository: str | None = None,
-<<<<<<< HEAD
-        initial_user_msg: str | None = None,
+        initial_message: MessageAction | None = None,
         replay_json: str | None = None,
-=======
-        initial_message: MessageAction | None = None,
->>>>>>> feccd5ed
     ):
         """Starts the Agent session
         Parameters:
@@ -117,7 +107,7 @@
 
         replay_events = None
         if replay_json:
-            assert initial_user_msg is None
+            assert initial_message is None
             data = json.loads(replay_json)
             if not isinstance(data, list):
                 raise ValueError(
@@ -162,14 +152,11 @@
             self.event_stream.add_event(
                 ChangeAgentStateAction(AgentState.RUNNING), EventSource.ENVIRONMENT
             )
-<<<<<<< HEAD
-=======
         else:
             self.event_stream.add_event(
                 ChangeAgentStateAction(AgentState.AWAITING_USER_INPUT),
                 EventSource.ENVIRONMENT,
             )
->>>>>>> feccd5ed
 
         self._starting = False
 

--- conflicted
+++ resolved
@@ -165,14 +165,10 @@
 ) -> str:
     runtime_image_repo, _ = get_runtime_image_repo_and_tag(base_image)
     lock_tag = f'oh_v{oh_version}_{get_hash_for_lock_files(base_image)}'
-<<<<<<< HEAD
-    versioned_tag = f'oh_v{oh_version}_{base_image.replace('/', '_s_').lower()}'
-=======
     versioned_tag = (
         # truncate the base image to 96 characters to fit in the tag max length (128 characters)
         f'oh_v{oh_version}_{base_image.replace('/', '_s_').replace(':', '_t_').lower()[-96:]}'
     )
->>>>>>> fe15bac8
     versioned_image_name = f'{runtime_image_repo}:{versioned_tag}'
     hash_tag = f'{lock_tag}_{get_hash_for_source_files()}'
     hash_image_name = f'{runtime_image_repo}:{hash_tag}'
@@ -227,12 +223,6 @@
             build_folder,
             runtime_builder,
             runtime_image_repo,
-<<<<<<< HEAD
-            hash_tag,
-            lock_tag,
-            versioned_tag,
-            platform,
-=======
             hash_tag=hash_tag,
             lock_tag=lock_tag,
             # Only tag the versioned image if we are building from scratch.
@@ -241,7 +231,6 @@
             if build_from == BuildFromImageType.SCRATCH
             else None,
             platform=platform,
->>>>>>> fe15bac8
         )
 
     return hash_image_name
@@ -341,27 +330,13 @@
     runtime_image_repo: str,
     hash_tag: str,
     lock_tag: str,
-<<<<<<< HEAD
-    versioned_tag: str,
-=======
     versioned_tag: str | None,
->>>>>>> fe15bac8
     platform: str | None = None,
 ):
     """Build and tag the sandbox image. The image will be tagged with all tags that do not yet exist"""
     names = [
-<<<<<<< HEAD
-        name
-        for name in [
-            f'{runtime_image_repo}:{hash_tag}',
-            f'{runtime_image_repo}:{lock_tag}',
-            f'{runtime_image_repo}:{versioned_tag}',
-        ]
-        if not runtime_builder.image_exists(name, False)
-=======
         f'{runtime_image_repo}:{hash_tag}',
         f'{runtime_image_repo}:{lock_tag}',
->>>>>>> fe15bac8
     ]
     if versioned_tag is not None:
         names.append(f'{runtime_image_repo}:{versioned_tag}')

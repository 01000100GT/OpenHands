import copy
import logging
import os
import re
import sys
import traceback
from datetime import datetime
from types import TracebackType
from typing import Any, Literal, Mapping

import litellm
from termcolor import colored

LOG_LEVEL = os.getenv('LOG_LEVEL', 'INFO').upper()
DEBUG = os.getenv('DEBUG', 'False').lower() in ['true', '1', 'yes']
DEBUG_LLM = os.getenv('DEBUG_LLM', 'False').lower() in ['true', '1', 'yes']

# Configure litellm logging based on DEBUG_LLM
if DEBUG_LLM:
    confirmation = input(
        '\n⚠️ WARNING: You are enabling DEBUG_LLM which may expose sensitive information like API keys.\n'
        'This should NEVER be enabled in production.\n'
        "Type 'y' to confirm you understand the risks: "
    )
    if confirmation.lower() == 'y':
        litellm.suppress_debug_info = False
        litellm.set_verbose = True
    else:
        print('DEBUG_LLM disabled due to lack of confirmation')
        litellm.suppress_debug_info = True
        litellm.set_verbose = False
else:
    litellm.suppress_debug_info = True
    litellm.set_verbose = False

if DEBUG:
    LOG_LEVEL = 'DEBUG'

LOG_TO_FILE = os.getenv('LOG_TO_FILE', 'False').lower() in ['true', '1', 'yes']
DISABLE_COLOR_PRINTING = False

LOG_ALL_EVENTS = os.getenv('LOG_ALL_EVENTS', 'False').lower() in ['true', '1', 'yes']

# Controls whether to stream Docker container logs
DEBUG_RUNTIME = os.getenv('DEBUG_RUNTIME', 'False').lower() in ['true', '1', 'yes']

ColorType = Literal[
    'red',
    'green',
    'yellow',
    'blue',
    'magenta',
    'cyan',
    'light_grey',
    'dark_grey',
    'light_red',
    'light_green',
    'light_yellow',
    'light_blue',
    'light_magenta',
    'light_cyan',
    'white',
]

LOG_COLORS: Mapping[str, ColorType] = {
    'ACTION': 'green',
    'USER_ACTION': 'light_red',
    'OBSERVATION': 'yellow',
    'USER_OBSERVATION': 'light_green',
    'DETAIL': 'cyan',
    'ERROR': 'red',
    'PLAN': 'light_magenta',
}


class StackInfoFilter(logging.Filter):
    def filter(self, record):
        if record.levelno >= logging.ERROR:
            record.stack_info = True
            record.exc_info = True
        return True


class NoColorFormatter(logging.Formatter):
    """Formatter for non-colored logging in files."""

    def format(self, record: logging.LogRecord) -> str:
        # Create a deep copy of the record to avoid modifying the original
        new_record = _fix_record(record)

        # Strip ANSI color codes from the message
        new_record.msg = strip_ansi(new_record.msg)

        return super().format(new_record)


def strip_ansi(s: str) -> str:
    """Remove ANSI escape sequences (terminal color/formatting codes) from string.

    Removes ANSI escape sequences from str, as defined by ECMA-048 in
    http://www.ecma-international.org/publications/files/ECMA-ST/Ecma-048.pdf
    # https://github.com/ewen-lbh/python-strip-ansi/blob/master/strip_ansi/__init__.py
    """
    pattern = re.compile(r'\x1B\[\d+(;\d+){0,2}m')
    stripped = pattern.sub('', s)
    return stripped


class ColoredFormatter(logging.Formatter):
    def format(self, record):
        msg_type = record.__dict__.get('msg_type')
        event_source = record.__dict__.get('event_source')
        if event_source:
            new_msg_type = f'{event_source.upper()}_{msg_type}'
            if new_msg_type in LOG_COLORS:
                msg_type = new_msg_type
        if msg_type in LOG_COLORS and not DISABLE_COLOR_PRINTING:
            msg_type_color = colored(msg_type, LOG_COLORS[msg_type])
            msg = colored(record.msg, LOG_COLORS[msg_type])
            time_str = colored(
                self.formatTime(record, self.datefmt), LOG_COLORS[msg_type]
            )
            name_str = colored(record.name, LOG_COLORS[msg_type])
            level_str = colored(record.levelname, LOG_COLORS[msg_type])
            if msg_type in ['ERROR'] or DEBUG:
                return f'{time_str} - {name_str}:{level_str}: {record.filename}:{record.lineno}\n{msg_type_color}\n{msg}'
            return f'{time_str} - {msg_type_color}\n{msg}'
        elif msg_type == 'STEP':
            if LOG_ALL_EVENTS:
                msg = '\n\n==============\n' + record.msg + '\n'
                return f'{msg}'
            else:
                return record.msg

        new_record = _fix_record(record)
        return super().format(new_record)


def _fix_record(record: logging.LogRecord):
    new_record = copy.copy(record)
    # The formatter expects non boolean values, and will raise an exception if there is a boolean - so we fix these
    if new_record.exc_info is True and not new_record.exc_text:  # type: ignore
        new_record.exc_info = sys.exc_info()  # type: ignore
        new_record.stack_info = None  # type: ignore
    return new_record


file_formatter = NoColorFormatter(
    '%(asctime)s - %(name)s:%(levelname)s: %(filename)s:%(lineno)s - %(message)s',
    datefmt='%H:%M:%S',
)
llm_formatter = logging.Formatter('%(message)s')


class RollingLogger:
    max_lines: int
    char_limit: int
    log_lines: list[str]
    all_lines: str

    def __init__(self, max_lines=10, char_limit=80):
        self.max_lines = max_lines
        self.char_limit = char_limit
        self.log_lines = [''] * self.max_lines
        self.all_lines = ''

    def is_enabled(self):
        return DEBUG and sys.stdout.isatty()

    def start(self, message=''):
        if message:
            print(message)
        self._write('\n' * self.max_lines)
        self._flush()

    def add_line(self, line):
        self.log_lines.pop(0)
        self.log_lines.append(line[: self.char_limit])
        self.print_lines()
        self.all_lines += line + '\n'

    def write_immediately(self, line):
        self._write(line)
        self._flush()

    def print_lines(self):
        """Display the last n log_lines in the console (not for file logging).

        This will create the effect of a rolling display in the console.
        """
        self.move_back()
        for line in self.log_lines:
            self.replace_current_line(line)

    def move_back(self, amount=-1):
        r"""'\033[F' moves the cursor up one line."""
        if amount == -1:
            amount = self.max_lines
        self._write('\033[F' * (self.max_lines))
        self._flush()

    def replace_current_line(self, line=''):
        r"""'\033[2K\r' clears the line and moves the cursor to the beginning of the line."""
        self._write('\033[2K' + line + '\n')
        self._flush()

    def _write(self, line):
        if not self.is_enabled():
            return
        sys.stdout.write(line)

    def _flush(self):
        if not self.is_enabled():
            return
        sys.stdout.flush()


class SensitiveDataFilter(logging.Filter):
    def filter(self, record):
        # Gather sensitive values which should not ever appear in the logs.
        sensitive_values = []
        for key, value in os.environ.items():
            key_upper = key.upper()
            if len(value) > 2 and any(
                s in key_upper for s in ('SECRET', 'KEY', 'CODE', 'TOKEN')
            ):
                sensitive_values.append(value)

        # Replace sensitive values from env!
        msg = record.getMessage()
        for sensitive_value in sensitive_values:
            msg = msg.replace(sensitive_value, '******')

        # Replace obvious sensitive values from log itself...
        sensitive_patterns = [
            'api_key',
            'aws_access_key_id',
            'aws_secret_access_key',
            'e2b_api_key',
            'github_token',
            'jwt_secret',
            'modal_api_token_id',
            'modal_api_token_secret',
            'llm_api_key',
            'sandbox_env_github_token',
        ]

        # add env var names
        env_vars = [attr.upper() for attr in sensitive_patterns]
        sensitive_patterns.extend(env_vars)

<<<<<<< HEAD
        # and some special cases
        sensitive_patterns.append('JWT_SECRET')
        sensitive_patterns.append('LLM_API_KEY')
        sensitive_patterns.append('GITHUB_TOKEN')
        sensitive_patterns.append('SANDBOX_ENV_GITHUB_TOKEN')

        # TODO: Add user secrets here

        # this also formats the message with % args
        msg = record.getMessage()
        record.args = ()

=======
>>>>>>> f4b123f7
        for attr in sensitive_patterns:
            pattern = rf"{attr}='?([\w-]+)'?"
            msg = re.sub(pattern, f"{attr}='******'", msg)

        # Update the record
        record.msg = msg
        record.args = ()

        return True


def get_console_handler(log_level: int = logging.INFO, extra_info: str | None = None):
    """Returns a console handler for logging."""
    console_handler = logging.StreamHandler()
    console_handler.setLevel(log_level)
    formatter_str = '\033[92m%(asctime)s - %(name)s:%(levelname)s\033[0m: %(filename)s:%(lineno)s - %(message)s'
    if extra_info:
        formatter_str = f'{extra_info} - ' + formatter_str
    console_handler.setFormatter(ColoredFormatter(formatter_str, datefmt='%H:%M:%S'))
    return console_handler


def get_file_handler(log_dir: str, log_level: int = logging.INFO):
    """Returns a file handler for logging."""
    os.makedirs(log_dir, exist_ok=True)
    timestamp = datetime.now().strftime('%Y-%m-%d')
    file_name = f'openhands_{timestamp}.log'
    file_handler = logging.FileHandler(os.path.join(log_dir, file_name))
    file_handler.setLevel(log_level)
    file_handler.setFormatter(file_formatter)
    return file_handler


# Set up logging
logging.basicConfig(level=logging.ERROR)


def log_uncaught_exceptions(
    ex_cls: type[BaseException], ex: BaseException, tb: TracebackType | None
) -> Any:
    """Logs uncaught exceptions along with the traceback.

    Args:
        ex_cls: The type of the exception.
        ex: The exception instance.
        tb: The traceback object.

    Returns:
        None
    """
    if tb:  # Add check since tb can be None
        logging.error(''.join(traceback.format_tb(tb)))
    logging.error('{0}: {1}'.format(ex_cls, ex))


sys.excepthook = log_uncaught_exceptions
openhands_logger = logging.getLogger('openhands')
current_log_level = logging.INFO

if LOG_LEVEL in logging.getLevelNamesMapping():
    current_log_level = logging.getLevelNamesMapping()[LOG_LEVEL]
openhands_logger.setLevel(current_log_level)

if DEBUG:
    openhands_logger.addFilter(StackInfoFilter())

if current_log_level == logging.DEBUG:
    LOG_TO_FILE = True
    openhands_logger.debug('DEBUG mode enabled.')

openhands_logger.addHandler(get_console_handler(current_log_level))
openhands_logger.addFilter(SensitiveDataFilter(openhands_logger.name))
openhands_logger.propagate = False
openhands_logger.debug('Logging initialized')

LOG_DIR = os.path.join(
    # parent dir of openhands/core (i.e., root of the repo)
    os.path.dirname(os.path.dirname(os.path.dirname(os.path.abspath(__file__)))),
    'logs',
)

if LOG_TO_FILE:
    openhands_logger.addHandler(
        get_file_handler(LOG_DIR, current_log_level)
    )  # default log to project root
    openhands_logger.debug(f'Logging to file in: {LOG_DIR}')

# Exclude LiteLLM from logging output
logging.getLogger('LiteLLM').disabled = True
logging.getLogger('LiteLLM Router').disabled = True
logging.getLogger('LiteLLM Proxy').disabled = True


class LlmFileHandler(logging.FileHandler):
    """LLM prompt and response logging."""

    def __init__(self, filename, mode='a', encoding='utf-8', delay=False):
        """Initializes an instance of LlmFileHandler.

        Args:
            filename (str): The name of the log file.
            mode (str, optional): The file mode. Defaults to 'a'.
            encoding (str, optional): The file encoding. Defaults to None.
            delay (bool, optional): Whether to delay file opening. Defaults to False.
        """
        self.filename = filename
        self.message_counter = 1
        if DEBUG:
            self.session = datetime.now().strftime('%y-%m-%d_%H-%M')
        else:
            self.session = 'default'
        self.log_directory = os.path.join(LOG_DIR, 'llm', self.session)
        os.makedirs(self.log_directory, exist_ok=True)
        if not DEBUG:
            # Clear the log directory if not in debug mode
            for file in os.listdir(self.log_directory):
                file_path = os.path.join(self.log_directory, file)
                try:
                    os.unlink(file_path)
                except Exception as e:
                    openhands_logger.error(
                        'Failed to delete %s. Reason: %s', file_path, e
                    )
        filename = f'{self.filename}_{self.message_counter:03}.log'
        self.baseFilename = os.path.join(self.log_directory, filename)
        super().__init__(self.baseFilename, mode, encoding, delay)

    def emit(self, record):
        """Emits a log record.

        Args:
            record (logging.LogRecord): The log record to emit.
        """
        filename = f'{self.filename}_{self.message_counter:03}.log'
        self.baseFilename = os.path.join(self.log_directory, filename)
        self.stream = self._open()
        super().emit(record)
        self.stream.close()
        openhands_logger.debug('Logging to %s', self.baseFilename)
        self.message_counter += 1


def _get_llm_file_handler(name: str, log_level: int):
    # The 'delay' parameter, when set to True, postpones the opening of the log file
    # until the first log message is emitted.
    llm_file_handler = LlmFileHandler(name, delay=True)
    llm_file_handler.setFormatter(llm_formatter)
    llm_file_handler.setLevel(log_level)
    return llm_file_handler


def _setup_llm_logger(name: str, log_level: int):
    logger = logging.getLogger(name)
    logger.propagate = False
    logger.setLevel(log_level)
    if LOG_TO_FILE:
        logger.addHandler(_get_llm_file_handler(name, log_level))
    return logger


llm_prompt_logger = _setup_llm_logger('prompt', current_log_level)
llm_response_logger = _setup_llm_logger('response', current_log_level)<|MERGE_RESOLUTION|>--- conflicted
+++ resolved
@@ -249,21 +249,6 @@
         env_vars = [attr.upper() for attr in sensitive_patterns]
         sensitive_patterns.extend(env_vars)
 
-<<<<<<< HEAD
-        # and some special cases
-        sensitive_patterns.append('JWT_SECRET')
-        sensitive_patterns.append('LLM_API_KEY')
-        sensitive_patterns.append('GITHUB_TOKEN')
-        sensitive_patterns.append('SANDBOX_ENV_GITHUB_TOKEN')
-
-        # TODO: Add user secrets here
-
-        # this also formats the message with % args
-        msg = record.getMessage()
-        record.args = ()
-
-=======
->>>>>>> f4b123f7
         for attr in sensitive_patterns:
             pattern = rf"{attr}='?([\w-]+)'?"
             msg = re.sub(pattern, f"{attr}='******'", msg)

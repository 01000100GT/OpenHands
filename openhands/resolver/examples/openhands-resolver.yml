--- conflicted
+++ resolved
@@ -24,12 +24,8 @@
       macro: ${{ vars.OPENHANDS_MACRO || '@openhands-agent' }}
       max_iterations: ${{ fromJson(vars.OPENHANDS_MAX_ITER || 50) }}
       base_container_image: ${{ vars.OPENHANDS_BASE_CONTAINER_IMAGE || '' }}
-<<<<<<< HEAD
-      LLM_MODEL: ${{ vars.LLM_MODEL }}
       target_branch: ${{ vars.TARGET_BRANCH || '' }}
-=======
       LLM_MODEL: ${{ vars.LLM_MODEL || 'anthropic/claude-3-5-sonnet-20241022' }}
->>>>>>> a01fb9dc
     secrets:
       PAT_TOKEN: ${{ secrets.PAT_TOKEN }}
       PAT_USERNAME: ${{ secrets.PAT_USERNAME }}

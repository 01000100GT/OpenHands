import os

import pytest

from openhands.core.config import (
    AgentConfig,
    AppConfig,
    LLMConfig,
    SandboxConfig,
    SecurityConfig,
    UndefinedString,
    finalize_config,
    get_llm_config_arg,
    load_dict_from_toml,
)


@pytest.fixture
def setup_env():
    # Create old-style and new-style TOML files
    with open('old_style_config.toml', 'w') as f:
        f.write('[default]\nLLM_MODEL="GPT-4"\n')

    with open('new_style_config.toml', 'w') as f:
        f.write('[llm]\nmodel="GPT-3"\n')

    yield

    # Cleanup TOML files after the test
    os.remove('old_style_config.toml')
    os.remove('new_style_config.toml')


@pytest.fixture
def temp_toml_file(tmp_path):
    # Fixture to create a temporary directory and TOML file for testing
    tmp_toml_file = tmp_path / 'config.toml'
    yield str(tmp_toml_file)


@pytest.fixture
def default_config():
    # Fixture to provide a default AppConfig instance
<<<<<<< HEAD
    AppConfig.reset()
    SandboxConfig.reset()
    SecurityConfig.reset()
=======
>>>>>>> 4d8f812f
    yield AppConfig()


def test_compat_env_to_config(monkeypatch):
    # Use `monkeypatch` to set environment variables for this specific test
    monkeypatch.setenv('WORKSPACE_BASE', '/repos/openhands/workspace')
    monkeypatch.setenv('LLM_API_KEY', 'sk-proj-rgMV0...')
    monkeypatch.setenv('LLM_MODEL', 'gpt-4o')
    monkeypatch.setenv('MEMORY_EMBEDDING_MODEL', 'local')
    monkeypatch.setenv('AGENT_MEMORY_MAX_THREADS', '4')
    monkeypatch.setenv('AGENT_MEMORY_ENABLED', 'True')
    monkeypatch.setenv('DEFAULT_AGENT', 'CodeActAgent')
    monkeypatch.setenv('SANDBOX_TIMEOUT', '10')

    config = AppConfig()
    config.load_from_env(dict(os.environ))

    assert config.workspace_base == '/repos/openhands/workspace'
    assert isinstance(config.get_llm_config(), LLMConfig)
    assert config.get_llm_config().api_key == 'sk-proj-rgMV0...'
    assert config.get_llm_config().model == 'gpt-4o'
    assert config.get_memory_config().embedding_model == 'local'
    assert config.get_agent_config().memory_max_threads == 4
    assert config.get_agent_config().memory_enabled is True
    assert config.default_agent == 'CodeActAgent'
    assert config.sandbox.timeout == 10


def test_load_from_old_style_env(monkeypatch, default_config: AppConfig):
    # Test loading configuration from old-style environment variables using monkeypatch
    monkeypatch.setenv('LLM_API_KEY', 'test-api-key')
    monkeypatch.setenv('AGENT_MEMORY_ENABLED', 'True')
    monkeypatch.setenv('DEFAULT_AGENT', 'PlannerAgent')
    monkeypatch.setenv('WORKSPACE_BASE', '/opt/files/workspace')
    monkeypatch.setenv('SANDBOX_BASE_CONTAINER_IMAGE', 'custom_image')

    default_config.load_from_env(dict(os.environ))

    assert default_config.get_llm_config().api_key == 'test-api-key'
    assert default_config.get_agent_config().memory_enabled is True
    assert default_config.default_agent == 'PlannerAgent'
    assert default_config.workspace_base == '/opt/files/workspace'
    assert (
        default_config.workspace_mount_path is UndefinedString.UNDEFINED
    )  # before finalize_config
    assert (
        default_config.workspace_mount_path_in_sandbox is not UndefinedString.UNDEFINED
    )
    assert default_config.sandbox.base_container_image == 'custom_image'


def test_load_from_new_style_toml(default_config: AppConfig, temp_toml_file: str):
    # Test loading configuration from a new-style TOML file
    with open(temp_toml_file, 'w', encoding='utf-8') as toml_file:
        toml_file.write(
            """
[llm]
model = "test-model"
api_key = "toml-api-key"

[llm.cheap]
model = "some-cheap-model"
api_key = "cheap-model-api-key"

[agent]
memory_enabled = true

[agent.BrowsingAgent]
llm_config = "cheap"
memory_enabled = false

[sandbox]
timeout = 1

[core]
workspace_base = "/opt/files2/workspace"
default_agent = "TestAgent"
"""
        )

    toml_dict = load_dict_from_toml(temp_toml_file)
    default_config.load_from_toml(toml_dict)

    assert default_config.default_agent == 'TestAgent'
    assert default_config.get_llm_config().model == 'test-model'
    assert default_config.get_llm_config().api_key == 'toml-api-key'
    assert default_config.get_agent_config().memory_enabled is True

    # undefined agent config inherits default ones
    assert (
        default_config.get_llm_config_from_agent('CodeActAgent')
        == default_config.get_llm_config()
    )
    assert default_config.get_agent_config('CodeActAgent').memory_enabled is True

    # defined agent config overrides default ones
    assert default_config.get_llm_config_from_agent(
        'BrowsingAgent'
    ) == default_config.get_llm_config('cheap')
    assert (
        default_config.get_llm_config_from_agent('BrowsingAgent').model
        == 'some-cheap-model'
    )
    assert default_config.get_agent_config('BrowsingAgent').memory_enabled is False
    assert default_config.workspace_base == '/opt/files2/workspace'
    assert default_config.sandbox.timeout == 1

    # before finalize_config, workspace_mount_path is UndefinedString.UNDEFINED if it was not set
    assert default_config.workspace_mount_path is UndefinedString.UNDEFINED
    assert (
        default_config.workspace_mount_path_in_sandbox is not UndefinedString.UNDEFINED
    )
    assert default_config.workspace_mount_path_in_sandbox == '/workspace'

    finalize_config(default_config)

    # after finalize_config, workspace_mount_path is set to the absolute path of workspace_base
    # if it was undefined
    assert default_config.workspace_mount_path == '/opt/files2/workspace'


def test_compat_load_sandbox_from_toml(default_config: AppConfig, temp_toml_file: str):
    # test loading configuration from a new-style TOML file
    # uses a toml file with sandbox_vars instead of a sandbox section
    with open(temp_toml_file, 'w', encoding='utf-8') as toml_file:
        toml_file.write(
            """
[llm]
model = "test-model"

[agent]
memory_enabled = true

[core]
workspace_base = "/opt/files2/workspace"
sandbox_timeout = 500
sandbox_base_container_image = "node:14"
sandbox_user_id = 1001
default_agent = "TestAgent"
"""
        )

    toml_dict = load_dict_from_toml(temp_toml_file)
    default_config.load_from_toml(toml_dict)

    assert default_config.get_llm_config().model == 'test-model'
    assert default_config.get_llm_config_from_agent().model == 'test-model'
    assert default_config.default_agent == 'TestAgent'
    assert default_config.get_agent_config().memory_enabled is True
    assert default_config.workspace_base == '/opt/files2/workspace'
    assert default_config.sandbox.timeout == 500
    assert default_config.sandbox.base_container_image == 'node:14'
    assert default_config.sandbox.user_id == 1001
    assert default_config.workspace_mount_path_in_sandbox == '/workspace'

    finalize_config(default_config)

    # app config doesn't have fields sandbox_*
    assert not hasattr(default_config, 'sandbox_timeout')
    assert not hasattr(default_config, 'sandbox_base_container_image')
    assert not hasattr(default_config, 'sandbox_user_id')

    # after finalize_config, workspace_mount_path is set to the absolute path of workspace_base
    # if it was undefined
    assert default_config.workspace_mount_path == '/opt/files2/workspace'


def test_env_overrides_compat_toml(
    monkeypatch, default_config: AppConfig, temp_toml_file: str
):
    # test that environment variables override TOML values using monkeypatch
    # uses a toml file with sandbox_vars instead of a sandbox section
    with open(temp_toml_file, 'w', encoding='utf-8') as toml_file:
        toml_file.write("""
[llm]
model = "test-model"
api_key = "toml-api-key"

[core]
workspace_base = "/opt/files3/workspace"
disable_color = true
sandbox_timeout = 500
sandbox_user_id = 1001
""")

    monkeypatch.setenv('LLM_API_KEY', 'env-api-key')
    monkeypatch.setenv('WORKSPACE_BASE', 'UNDEFINED')
    monkeypatch.setenv('SANDBOX_TIMEOUT', '1000')
    monkeypatch.setenv('SANDBOX_USER_ID', '1002')
    monkeypatch.delenv('LLM_MODEL', raising=False)

    toml_dict = load_dict_from_toml(temp_toml_file)
    default_config.load_from_toml(toml_dict)

    # before finalize_config, workspace_mount_path is UndefinedString.UNDEFINED if it was not set
    assert default_config.workspace_mount_path is UndefinedString.UNDEFINED

    default_config.load_from_env(dict(os.environ))

    assert os.environ.get('LLM_MODEL') is None
    assert default_config.get_llm_config().model == 'test-model'
    assert default_config.get_llm_config('llm').model == 'test-model'
    assert default_config.get_llm_config_from_agent().model == 'test-model'
    assert default_config.get_llm_config().api_key == 'env-api-key'

    # after we set workspace_base to 'UNDEFINED' in the environment,
    # workspace_base should be set to that
    # workspace_mount path is still UndefinedString.UNDEFINED
    assert default_config.workspace_base is not UndefinedString.UNDEFINED
    assert default_config.workspace_base == 'UNDEFINED'
    assert default_config.workspace_mount_path is UndefinedString.UNDEFINED
    assert default_config.workspace_mount_path == 'UNDEFINED'

    assert default_config.disable_color is True
    assert default_config.sandbox.timeout == 1000
    assert default_config.sandbox.user_id == 1002

    finalize_config(default_config)
    # after finalize_config, workspace_mount_path is set to absolute path of workspace_base if it was undefined
    assert default_config.workspace_mount_path == os.path.abspath('UNDEFINED')


def test_env_overrides_sandbox_toml(
    monkeypatch, default_config: AppConfig, temp_toml_file: str
):
    # test that environment variables override TOML values using monkeypatch
    # uses a toml file with a sandbox section
    with open(temp_toml_file, 'w', encoding='utf-8') as toml_file:
        toml_file.write("""
[llm]
model = "test-model"
api_key = "toml-api-key"

[core]
workspace_base = "/opt/files3/workspace"

[sandbox]
timeout = 500
user_id = 1001
""")

    monkeypatch.setenv('LLM_API_KEY', 'env-api-key')
    monkeypatch.setenv('WORKSPACE_BASE', 'UNDEFINED')
    monkeypatch.setenv('SANDBOX_TIMEOUT', '1000')
    monkeypatch.setenv('SANDBOX_USER_ID', '1002')
    monkeypatch.delenv('LLM_MODEL', raising=False)

    toml_dict = load_dict_from_toml(temp_toml_file)
    default_config.load_from_toml(toml_dict)

    # before finalize_config, workspace_mount_path is UndefinedString.UNDEFINED if it was not set
    assert default_config.workspace_mount_path is UndefinedString.UNDEFINED

    # before load_from_env, values are set to the values from the toml file
    assert default_config.get_llm_config().api_key == 'toml-api-key'
    assert default_config.sandbox.timeout == 500
    assert default_config.sandbox.user_id == 1001

    default_config.load_from_env(dict(os.environ))

    # values from env override values from toml
    assert os.environ.get('LLM_MODEL') is None
    assert default_config.get_llm_config().model == 'test-model'
    assert default_config.get_llm_config().api_key == 'env-api-key'

    assert default_config.sandbox.timeout == 1000
    assert default_config.sandbox.user_id == 1002

    finalize_config(default_config)
    # after finalize_config, workspace_mount_path is set to absolute path of workspace_base if it was undefined
    assert default_config.workspace_mount_path == os.path.abspath('UNDEFINED')


<<<<<<< HEAD
def test_sandbox_config_from_toml(default_config: AppConfig, temp_toml_file: str):
=======
def test_sandbox_config_from_toml(monkeypatch, default_config, temp_toml_file):
>>>>>>> 4d8f812f
    # Test loading configuration from a new-style TOML file
    with open(temp_toml_file, 'w', encoding='utf-8') as toml_file:
        toml_file.write(
            """
[core]
workspace_base = "/opt/files/workspace"

[llm]
model = "test-model"

[sandbox]
timeout = 1
base_container_image = "custom_image"
user_id = 1001
"""
        )
<<<<<<< HEAD

    toml_dict = load_dict_from_toml(temp_toml_file)
    default_config.load_from_toml(toml_dict)
    default_config.load_from_env(dict(os.environ))
=======
    monkeypatch.setattr(os, 'environ', {})
    load_from_toml(default_config, temp_toml_file)
    load_from_env(default_config, os.environ)
>>>>>>> 4d8f812f
    finalize_config(default_config)

    assert default_config.get_llm_config().model == 'test-model'
    assert default_config.sandbox.timeout == 1
    assert default_config.sandbox.base_container_image == 'custom_image'
    assert default_config.sandbox.user_id == 1001


def test_defaults_dict_after_updates(default_config: AppConfig):
    # Test that `defaults_dict` retains initial values after updates.
    initial_defaults = default_config.defaults_to_dict()
    assert (
        initial_defaults['workspace_mount_path']['default'] is UndefinedString.UNDEFINED
    )
    assert initial_defaults['default_agent']['default'] == 'CodeActAgent'

    updated_config = AppConfig()
    updated_config.get_llm_config().api_key = 'updated-api-key'
    updated_config.get_llm_config('llm').api_key = 'updated-api-key'
    updated_config.get_llm_config_from_agent('agent').api_key = 'updated-api-key'
    updated_config.get_llm_config_from_agent('PlannerAgent').api_key = 'updated-api-key'
    updated_config.default_agent = 'PlannerAgent'

    defaults_after_updates = updated_config.defaults_to_dict()
    assert defaults_after_updates['default_agent']['default'] == 'CodeActAgent'
    assert (
        defaults_after_updates['workspace_mount_path']['default']
        is UndefinedString.UNDEFINED
    )
    assert defaults_after_updates['sandbox']['timeout']['default'] == 120
    assert (
        defaults_after_updates['sandbox']['base_container_image']['default']
        == 'nikolaik/python-nodejs:python3.11-nodejs22'
    )
    assert defaults_after_updates == initial_defaults


def test_invalid_toml_format(monkeypatch, temp_toml_file, default_config: AppConfig):
    # Invalid TOML format doesn't break the configuration
    monkeypatch.setenv('LLM_MODEL', 'gpt-5-turbo-1106')
    monkeypatch.setenv('WORKSPACE_MOUNT_PATH', '/home/user/project')
    monkeypatch.delenv('LLM_API_KEY', raising=False)
    with open(temp_toml_file, 'w', encoding='utf-8') as toml_file:
        toml_file.write('INVALID TOML CONTENT')

    toml_dict = load_dict_from_toml(temp_toml_file)
    default_config.load_from_toml(toml_dict)
    default_config.load_from_env(dict(os.environ))

    default_config.jwt_secret = None  # prevent leak
    for llm in default_config.llms.values():
        llm.api_key = None  # prevent leak
    assert default_config.get_llm_config().model == 'gpt-5-turbo-1106'
    assert default_config.get_llm_config().custom_llm_provider is None
    assert default_config.workspace_mount_path == '/home/user/project'


def test_finalize_config(default_config: AppConfig):
    # Test finalize config
    assert default_config.workspace_mount_path is UndefinedString.UNDEFINED
    finalize_config(default_config)

    assert default_config.workspace_mount_path == os.path.abspath(
        default_config.workspace_base
    )


# tests for workspace, mount path, path in sandbox, cache dir
def test_workspace_mount_path_default(default_config: AppConfig):
    assert default_config.workspace_mount_path is UndefinedString.UNDEFINED
    finalize_config(default_config)
    assert default_config.workspace_mount_path == os.path.abspath(
        default_config.workspace_base
    )


def test_workspace_mount_rewrite(default_config: AppConfig, monkeypatch):
    default_config.workspace_base = '/home/user/project'
    default_config.workspace_mount_rewrite = '/home/user:/sandbox'
    monkeypatch.setattr('os.getcwd', lambda: '/current/working/directory')
    finalize_config(default_config)
    assert default_config.workspace_mount_path == '/sandbox/project'


def test_embedding_base_url_default(default_config: AppConfig):
    default_config.get_llm_config().base_url = 'https://api.exampleapi.com'
    finalize_config(default_config)
    assert default_config.get_memory_config().base_url == 'https://api.exampleapi.com'


def test_cache_dir_creation(default_config: AppConfig, tmpdir: str):
    default_config.cache_dir = str(tmpdir.join('test_cache'))
    finalize_config(default_config)
    assert os.path.exists(default_config.cache_dir)


def test_api_keys_repr_str():
    # Test LLMConfig
    llm_config = LLMConfig(
        api_key='my_api_key',
        aws_access_key_id='my_access_key',
        aws_secret_access_key='my_secret_key',
    )
    assert "api_key='******'" in repr(llm_config)
    assert "aws_access_key_id='******'" in repr(llm_config)
    assert "aws_secret_access_key='******'" in repr(llm_config)
    assert "api_key='******'" in str(llm_config)
    assert "aws_access_key_id='******'" in str(llm_config)
    assert "aws_secret_access_key='******'" in str(llm_config)

    # Check that no other attrs in LLMConfig have 'key' or 'token' in their name
    # This will fail when new attrs are added, and attract attention
    known_key_token_attrs_llm = [
        'api_key',
        'aws_access_key_id',
        'aws_secret_access_key',
        'input_cost_per_token',
        'output_cost_per_token',
    ]
    for attr_name in dir(LLMConfig):
        if (
            not attr_name.startswith('__')
            and attr_name not in known_key_token_attrs_llm
        ):
            assert (
                'key' not in attr_name.lower()
            ), f"Unexpected attribute '{attr_name}' contains 'key' in LLMConfig"
            assert (
                'token' not in attr_name.lower() or 'tokens' in attr_name.lower()
            ), f"Unexpected attribute '{attr_name}' contains 'token' in LLMConfig"

    # Test AgentConfig
    # No attrs in AgentConfig have 'key' or 'token' in their name
    agent_config = AgentConfig(memory_enabled=True, memory_max_threads=4)
    for attr_name in dir(AgentConfig):
        if not attr_name.startswith('__'):
            assert (
                'key' not in attr_name.lower()
            ), f"Unexpected attribute '{attr_name}' contains 'key' in AgentConfig"
            assert (
                'token' not in attr_name.lower() or 'tokens' in attr_name.lower()
            ), f"Unexpected attribute '{attr_name}' contains 'token' in AgentConfig"

    # Test AppConfig
    app_config = AppConfig(
        llms={'llm': llm_config},
        agents={'agent': agent_config},
        e2b_api_key='my_e2b_api_key',
        jwt_secret='my_jwt_secret',
    )
    assert "e2b_api_key='******'" in repr(app_config)
    assert "e2b_api_key='******'" in str(app_config)
    assert "jwt_secret='******'" in repr(app_config)
    assert "jwt_secret='******'" in str(app_config)

    # Check that no other attrs in AppConfig have 'key' or 'token' in their name
    # This will fail when new attrs are added, and attract attention
    known_key_token_attrs_app = ['e2b_api_key']
    for attr_name in dir(AppConfig):
        if (
            not attr_name.startswith('__')
            and attr_name not in known_key_token_attrs_app
        ):
            assert (
                'key' not in attr_name.lower()
            ), f"Unexpected attribute '{attr_name}' contains 'key' in AppConfig"
            assert (
                'token' not in attr_name.lower() or 'tokens' in attr_name.lower()
            ), f"Unexpected attribute '{attr_name}' contains 'token' in AppConfig"


def test_max_iterations_and_max_budget_per_task_from_toml(temp_toml_file):
    temp_toml = """
[core]
max_iterations = 42
max_budget_per_task = 4.7
"""

    config = AppConfig()
    with open(temp_toml_file, 'w') as f:
        f.write(temp_toml)

    toml_dict = load_dict_from_toml(temp_toml_file)
    config.load_from_toml(toml_dict)

    assert config.max_iterations == 42
    assert config.max_budget_per_task == 4.7


def test_get_llm_config_arg(temp_toml_file):
    temp_toml = """
[core]
max_iterations = 100
max_budget_per_task = 4.0

[llm.gpt3]
model="gpt-3.5-turbo"
api_key="redacted"
base_url="https://api.exampleapi222.com"

[llm.gpt4o]
model="gpt-4o"
api_key="redacted"
"""

    with open(temp_toml_file, 'w') as f:
        f.write(temp_toml)

    llm_config = get_llm_config_arg('gpt3', temp_toml_file)
    assert llm_config.model == 'gpt-3.5-turbo'
    assert llm_config.base_url == 'https://api.exampleapi222.com'

    llm_config = get_llm_config_arg('gpt4o', temp_toml_file)
    assert llm_config.model == 'gpt-4o'
    assert llm_config.base_url is None


def test_get_agent_configs(default_config: AppConfig, temp_toml_file: str):
    temp_toml = """
[core]
max_iterations = 100
max_budget_per_task = 4.0

[agent.CodeActAgent]
memory_enabled = true

[agent.PlannerAgent]
memory_max_threads = 10
"""

    with open(temp_toml_file, 'w') as f:
        f.write(temp_toml)

    toml_dict = load_dict_from_toml(temp_toml_file)
    AppConfig.load_from_toml(toml_dict)

    codeact_config = default_config.get_agent_configs().get('CodeActAgent')
    assert codeact_config.memory_enabled is True
    planner_config = default_config.get_agent_configs().get('PlannerAgent')
    assert planner_config.memory_max_threads == 10<|MERGE_RESOLUTION|>--- conflicted
+++ resolved
@@ -6,8 +6,6 @@
     AgentConfig,
     AppConfig,
     LLMConfig,
-    SandboxConfig,
-    SecurityConfig,
     UndefinedString,
     finalize_config,
     get_llm_config_arg,
@@ -41,12 +39,6 @@
 @pytest.fixture
 def default_config():
     # Fixture to provide a default AppConfig instance
-<<<<<<< HEAD
-    AppConfig.reset()
-    SandboxConfig.reset()
-    SecurityConfig.reset()
-=======
->>>>>>> 4d8f812f
     yield AppConfig()
 
 
@@ -320,11 +312,9 @@
     assert default_config.workspace_mount_path == os.path.abspath('UNDEFINED')
 
 
-<<<<<<< HEAD
-def test_sandbox_config_from_toml(default_config: AppConfig, temp_toml_file: str):
-=======
-def test_sandbox_config_from_toml(monkeypatch, default_config, temp_toml_file):
->>>>>>> 4d8f812f
+def test_sandbox_config_from_toml(
+    monkeypatch, default_config: AppConfig, temp_toml_file: str
+):
     # Test loading configuration from a new-style TOML file
     with open(temp_toml_file, 'w', encoding='utf-8') as toml_file:
         toml_file.write(
@@ -341,16 +331,10 @@
 user_id = 1001
 """
         )
-<<<<<<< HEAD
-
+    monkeypatch.setattr(os, 'environ', {})
     toml_dict = load_dict_from_toml(temp_toml_file)
     default_config.load_from_toml(toml_dict)
     default_config.load_from_env(dict(os.environ))
-=======
-    monkeypatch.setattr(os, 'environ', {})
-    load_from_toml(default_config, temp_toml_file)
-    load_from_env(default_config, os.environ)
->>>>>>> 4d8f812f
     finalize_config(default_config)
 
     assert default_config.get_llm_config().model == 'test-model'
